--- conflicted
+++ resolved
@@ -31,7 +31,7 @@
 retcode=$?; if [ $retcode -gt 0 ]; then exit $retcode; fi
 
 echo `date` " SNAP-aligner"
-<<<<<<< HEAD
+
 #Had issues while compiling SNAP-aligner so download directly the binary from git, keep track of the file
 (cd bin && wget -nc https://github.com/amplab/snap/releases/download/v2.0.1/snap-aligner && chmod +x snap-aligner)  >> $log 2>&1
 retcode=$?; if [ $retcode -gt 0 ]; then exit $retcode; fi
@@ -50,10 +50,7 @@
 
 echo `date` " gfastats"
 (cd bin/gfastats && make -j) >> $log 2>&1
-=======
-(cd bin && wget -nc https://github.com/amplab/snap/releases/download/v2.0.1/snap-aligner && chmod +x snap-aligner)
-#(cd bin/snap && make clean && make -j $cores) >> $log 2>&1
->>>>>>> 76178af2
+
 retcode=$?; if [ $retcode -gt 0 ]; then exit $retcode; fi
 
 echo `date` "Done!"
