### Table of Contents
- **[Redundans](#redundans)**  
  - **[Prerequisites](#prerequisites)**  
  - **[Running the pipeline](#running-the-pipeline)**  
    - **[Parameters](#parameters)**  
    - **[Test run](#test-run)**  
  - **[FAQ](#faq)**  
  - **[Citation](#citation)**  

# Redundans
  
Redundans pipeline assists **an assembly of heterozygous genomes**.  
Program takes as input **assembled contigs**, **paired-end and/or mate pairs 
sequencing libraries** and returns **scaffolded homozygous genome assembly**, 
that should be **less fragmented** and with total **size smaller** than the input contigs. 
In addition, Redundans will automatically **close the gaps** resulting from genome assembly or scaffolding [more details](/test#redundans-pipeline). 

The pipeline consists of three steps/modules: 
- **redundancy reduction**: detection and selectively removal of redundant contigs from an initial *de novo* assembly
- **scaffolding**: joining of genome fragments using paired-end and/or mate-pairs reads
- **gap closing**

Redundans is: 
- **fast** & **lightweight**, multi-core support and memory-optimised, 
so it can be run even on then laptop for small-to-medium size genomes
- **flexible** toward many sequencing technologies (Illumina, 454 or Sanger) and library types (paired-end, mate pairs, fosmids)
- **modular**: every step can be ommited or replaced by another tools

For more information have a look at the [poster](/docs/poster.pdf) or [manuscript](/docs/manuscript.pdf).

![Flowchart](/docs/redundans_flowchart.png)

## Prerequisites
<<<<<<< HEAD
- Python 2.7+ & Biopython 1.6+ & numpy & scipy `sudo easy_install -U biopython numpy scipy`
- [BLAT](https://genome.ucsc.edu/FAQ/FAQblat.html#blat3) & [LAST](http://last.cbrc.jp/)
=======
### UNIX installer
UNIX installer will automatically fetch, compile and configure Redundans together with all dependencies. It should work on most UNIX systems, but was only tested on some platforms.
It will install all dependencies from the scratch, ignoring versions already installed. 
**This is EXPERIMENTAL version, so you may want to create new user for installation process, to avoid data loss!**   
```bash
# sudo adduser test && su test
bash <(curl -Ls http://bit.ly/redundans_installer)
```

### Docker image
First, you  need to install [docker](https://www.docker.com/): `wget -qO- https://get.docker.com/ | sh`  
Then, you can run the test example by executing: 
```bash
# process the data inside the image - all data will be lost at the end
docker run -it -w /root/src/redundans lpryszcz/redundans ./redundans.py -v -i test/{600,5000}_{1,2}.fq.gz -f test/contigs.fa -o test/run1

# if you wish to process local files, you need to mount the volume with -v
## make sure you are in redundans repo directory (containing test/ directory)
docker run -v `pwd`/test:/test:rw -it lpryszcz/redundans /root/src/redundans/redundans.py -v -i test/*.fq.gz -f test/contigs.fa -o test/run1
```
Docker images are very handy, but they have certain limitation. 
The most annoying for me is the **lack of autocompletion**, unless you specify the path in host and container in the exactly same manner as in the example above.
In addition, the volume needs to be mounted every time, leading to a bit complex commands. 

### Manual installation
Alternatively, you can download and configure all dependencies manually: 
- Python 2.7+ & dependencies `sudo pip install -U biopython numpy scipy`
 - biopython requires [sqlite3](https://www.sqlite.org/)
- [BLAT](https://genome.ucsc.edu/FAQ/FAQblat.html#blat3)
- [LAST](http://last.cbrc.jp/)
>>>>>>> 3e6bef93
- [BWA](http://bio-bwa.sourceforge.net/)
- [SSPACE3](http://www.baseclear.com/genomics/bioinformatics/basetools/SSPACE)
 - SSPACE require Perl; for perl5+ you will need to copy [getopts.pl](http://cpansearch.perl.org/src/GBARR/perl5.005_03/lib/getopts.pl) into SSPACE/dotlib
 - by default Redundans looks for SSPACE in ~/src/SSPACE directory (`--sspacebin` parameter)
- [GapCloser](http://sourceforge.net/projects/soapdenovo2/files/GapCloser/)

## Running the pipeline
Redundans input consists of **assembled contigs** (FastA) and **paired-end and/or mate pairs reads** (FastQ). Gzipped FastQ files are also accepted. 
Redundans will return **homozygous genome assembly** in `scaffolds.filled.fa` (FastA).  
In addition, the program reports statistics for every pipeline step, including number of contigs that were removed, GC content, N50, N90 and size of gap regions.   

### Parameters
For the user convinience, Redundans is equipped with a wrapper that **automatically estimates run parameters** and executes all steps/modules. 
The only parameters required at the runtime are **assembled contigs** (FastA) and **paired-end and/or mate pairs reads** (FastQ).  
Nevertheless, most of the pipeline parameters can be adjusted manually (default values are given in square brackets []):  
- Genral options:
```
  -h, --help            show this help message and exit
  -v                    verbose
  --version             show program's version number and exit
  -i FASTQ [FASTQ ...], --fastq FASTQ [FASTQ ...]
                        FASTQ PE/MP files
  -f FASTA, --fasta FASTA
                        assembly FASTA file
  -o OUTDIR, --outdir OUTDIR
                        output directory [redundans]
  -t THREADS, --threads THREADS
                        max threads to run [4]
  --log LOG             output log to [stderr]
```
- Reduction options:
```
  --identity IDENTITY   min. identity [0.51]
  --overlap OVERLAP     min. overlap  [0.66]
  --minLength MINLENGTH
                        min. contig length [200]
```
- Scaffolding options:
```
  -j JOINS, --joins JOINS
                        min k pairs to join contigs [5]
  -l LIMIT, --limit LIMIT
                        align subset of reads [0.2]; this means 0.2*genome size reads will be aligned; so for 100Mb genome, redundans will process 20M reads per library
  -q MAPQ, --mapq MAPQ  min mapping quality [10]
  -iters ITERS          scaffolding iterations per library  [2]
  --sspacebin SSPACEBIN
                        SSPACE path  [~/src/SSPACE/SSPACE_Standard_v3.0.pl]
```

Redundans is **extremely flexible**. All steps of the pipeline can be ommited using: `--noreduction`, `--noscaffolding` and/or `--nogapclosing` parameters. 

### Test run
To run the test example, execute: 
```bash
./redundans.py -v -i test/*.fq.gz -f test/contigs.fa -o test/run1 
```

Note, the **order of libraries (`-i/--input`) is not important**, as long as `read1` and `read2` from each library are given one after another 
i.e. `-i 600_1.fq.gz 600_2.fq.gz 5000_1.fq.gz 5000_2.fq.gz` would be interpreted the same as `-i 5000_1.fq.gz 5000_2.fq.gz 600_1.fq.gz 600_2.fq.gz`.

For more details have a look in [test directory](/test). 

## FAQ
### SSPACE fails with an error `Can't locate getopts.pl in @INC`.  
This is due to missing getops in recent Perl. Just do:
```bash
sudo cpan
install Perl4::CoreLibs
```

### Reduction step takes a lot of time.   
Reduction step execute all-vs-all similarity search on your contigs. This may take some time if your assembly is heavily fragmented (>100k contigs).
In order to speed-up the analysis, you can use threads (i.e. `-t 8` for 8 cores). Make sure, you are running Python 2.7, as threading in reduction step is disabled in Python 2.6 and earlier.

### Estimation of my library statistics is incorrect. Can I specify these values manually?   
This can happen for highly fragmented assemblies or poor quality libraries. You can specify library statistics manually. To do so, look for *.is.txt file specific for your library i.e. for `-i 5000_1.fq.gz 5000_2.fq.gz` you will have to enter requested values into `5000_2.fq.gz.is.txt`. Make sure you specify some large number of mates for requested orientation (ie 100,000). For example if you want mate-pairs with RF orientation and 5kb insert size +/- 1.5kb, enter into respective *.is.txt file:
```bash
5000.0        5000.0  1500.0  0       0      100000   0
```

### No alignments error.  
If you see warning messages like the ones below while running the test set: 
```bash
[WARNING] No alignments for test/5000_1.fq.gz - test/5000_2.fq.gz!
[WARNING] No alignments for test/600_1.fq.gz - test/600_2.fq.gz!
```

The problem is because older version of BWA lack MEM algorithm (check it by executing `bwa mem`). If it gives you an error, download the latest [BWA](http://bio-bwa.sourceforge.net/).  

### Redundans fails with `OSError` or `maf-convert: not found`.  
Make sure you are using the latest version of [LAST](http://last.cbrc.jp/) aligner and that all dependencies are accessible through your PATH environmental variable. 

```bash
OSError: [Errno 13] Permission denied

# or
OSError: [Errno 2] No such file or directory

# or
[ERROR] maf-convert: not found
```

### Why does Redundans use two similarity search algorithms, [BLAT](https://genome.ucsc.edu/FAQ/FAQblat.html#blat3) & [LAST](http://last.cbrc.jp/)?   
BLAT is lightweight & very fast, but lack sensitivity for more diverged sequences. If you specify `--identity` below 0.85, the pipeline will use LAST, that is ~4x slower, but more sensitive than BLAT.
Our simulations shows LAST is capable of correctly reducing heterozygous assemblies with up to 45% divergence between haplotypes.   
To limit speed difference between these two algorithms, LAST **runs in multiple threads**, so using `-t 4` you shouldn't see any difference in runtime between runs for `--identity 0.9` or `--identity 0.5`. Note, this only works in Python 2.7! 

### How is multiple redundancy handled? 
Redundans removes all contigs, but the longest one, that fullfill identity & overlap critaria during reduction step. For more info see [issue #8](https://github.com/lpryszcz/redundans/issues/8). 

## FAQ - INSTALL.sh
### Installation succeeded, but redundans fails with `ImportError: No module named Bio`
Make sure you opened new terminal window after installation finished. 

### Installation succeeded, but redundans fails with `Bio.MissingPythonDependencyError: Requires sqlite3, which is included Python 2.5+`
Most likely you didn't install libsqlite3-dev before running installer. Try this:
```bash
# install missing library
sudo apt-get install sqlite3 libsqlite3-dev
# uninstall all
rm -rI ~/.pythonbrew ~/src/{*SSPACE,bwa,blat,GapCloser,last,redundans}*
cp ~/.bashrc_bak ~/.bashrc
# open new terminal and relaunch installer
bash <(curl -Ls http://bit.ly/redundans_installer)
```

## Citation
Leszek P. Pryszcz and Toni Gabaldón (Submitted) Redundans: an assembly pipeline for highly heterozygous genomes. <|MERGE_RESOLUTION|>--- conflicted
+++ resolved
@@ -31,10 +31,7 @@
 ![Flowchart](/docs/redundans_flowchart.png)
 
 ## Prerequisites
-<<<<<<< HEAD
-- Python 2.7+ & Biopython 1.6+ & numpy & scipy `sudo easy_install -U biopython numpy scipy`
-- [BLAT](https://genome.ucsc.edu/FAQ/FAQblat.html#blat3) & [LAST](http://last.cbrc.jp/)
-=======
+
 ### UNIX installer
 UNIX installer will automatically fetch, compile and configure Redundans together with all dependencies. It should work on most UNIX systems, but was only tested on some platforms.
 It will install all dependencies from the scratch, ignoring versions already installed. 
@@ -65,7 +62,6 @@
  - biopython requires [sqlite3](https://www.sqlite.org/)
 - [BLAT](https://genome.ucsc.edu/FAQ/FAQblat.html#blat3)
 - [LAST](http://last.cbrc.jp/)
->>>>>>> 3e6bef93
 - [BWA](http://bio-bwa.sourceforge.net/)
 - [SSPACE3](http://www.baseclear.com/genomics/bioinformatics/basetools/SSPACE)
  - SSPACE require Perl; for perl5+ you will need to copy [getopts.pl](http://cpansearch.perl.org/src/GBARR/perl5.005_03/lib/getopts.pl) into SSPACE/dotlib
